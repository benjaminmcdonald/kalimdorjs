--- conflicted
+++ resolved
@@ -40,11 +40,7 @@
    * @param {string[]} doc - An array of strings
    * @returns {number[][]}
    */
-<<<<<<< HEAD
-  public fit_transform(doc: string[] = []): number[] {
-=======
-  public fit_transform(doc: string[]): number[][] {
->>>>>>> 2dac9fe3
+  public fit_transform(doc: string[] = []): number[][] {
     // Automatically assig
     const { internalVocabulary, pubVocabulary } = this.buildVocabulary(doc);
     this.vocabulary = pubVocabulary;
@@ -59,11 +55,7 @@
    * @param {string[]} doc - An array of strings
    * @returns {number[][]}
    */
-<<<<<<< HEAD
-  public transform(doc: string[] = []): number[] {
-=======
-  public transform(doc: string[]): number[][] {
->>>>>>> 2dac9fe3
+  public transform(doc: string[] = []): number[][] {
     return this.countVocab(doc);
   }
 
